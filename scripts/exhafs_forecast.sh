--- conflicted
+++ resolved
@@ -233,18 +233,13 @@
     -e "s/_ngrids_/${ngrids}/g" \
     -e "s/_nest_pes_/${nest_pes}/g" \
     -e "s/_levp_/${LEVS}/g" \
-<<<<<<< HEAD
-	input_nest.nml.tmp > input_nest0${inest}.nml
-
-done
-=======
     -e "s/_nstf_n1_/${nstf_n1:-2}/g" \
     -e "s/_nstf_n2_/${nstf_n2:-0}/g" \
     -e "s/_nstf_n3_/${nstf_n3:-0}/g" \
     -e "s/_nstf_n4_/${nstf_n4:-0}/g" \
     -e "s/_nstf_n5_/${nstf_n5:-0}/g" \
-	input_nest02.nml.tmp > input_nest02.nml
->>>>>>> c35788ef
+	input_nest.nml.tmp > input_nest0${inest}.nml
+done
 
 elif [ $gtype = regional ]; then
 
