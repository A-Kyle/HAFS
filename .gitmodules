--- conflicted
+++ resolved
@@ -20,13 +20,9 @@
 	branch = support/HAFS
 [submodule "sorc/hafs_gsi.fd"]
 	path = sorc/hafs_gsi.fd
-<<<<<<< HEAD
-	url = gerrit:ProdGSI
-	branch = HAFS
+	url = https://github.com/hafs-community/GSI.git
+	branch = support/HAFS
 [submodule "GPLOT"]
 	path = sorc/hafs_graphics.fd/hrd_gplot
 	url = https://github.com/ghassan-alaka/GPLOT.git
-=======
-	url = https://github.com/hafs-community/GSI.git
->>>>>>> 6d7bbd41
 	branch = support/HAFS